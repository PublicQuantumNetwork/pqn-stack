# University of Illinois Urbana-Champaign
# Public Quantum Network
#
# NCSA/Illinois Computes
import importlib
import logging
import pickle
from typing import Any

import zmq

from pqnstack.base.driver import DeviceDriver
from pqnstack.base.errors import InvalidInstrumentsConfigurationError
from pqnstack.network.packet import NetworkElementClass
from pqnstack.network.packet import Packet
from pqnstack.network.packet import PacketIntent
from pqnstack.network.packet import create_registration_packet

logger = logging.getLogger(__name__)


class Node:
    def __init__(
        self, name: str, host: str = "localhost", port: int = 5555, router_name: str = "router1", **instruments
    ) -> None:
        """
        Node class for PQN.

        A Node is the class that talks with real hardware and performs experiments. It talks to a
        single `Router` instance through zqm and awaits for instructions from it.

        :param name: Name for the Node.
        :param host: Hostname or IP address of the Router this node talks to.
        :param port: Port of the name of the Router this node talks to.
        :param router_name: Name of the Router this node talks to.
        :param instruments: Instruments is a Dictionary holding the necessary instructions to initialize any hardware
         the Node talks to. The keys are the names of the instruments, every key has another dictionary as its value
         with all the necessary instructions to initialize the instrument. Inside of the dictionary for the specific
         instrument, a key called 'import' is required holding the import path for that specific instrument.
         Note that the name is not necessary since that is the key of the dictionary.

         e.g.
         ```
         instruments = {
            "rotator_1": {
                "import": "pqnstack.pqn.drivers.rotator.Rotator",
                "desc": "Rotator in optical table 1",
                "address": "83860213",
                **extra_kwargs
                }
            }
        """
        self.name = name
        self.host = host
        self.port = port
        self.address = f"tcp://{host}:{port}"
        self.router_name = router_name

<<<<<<< HEAD
        self.context: zmq.Context | None = None
        self.socket: zmq.Socket | None = None  # Has the instance of the socket talking to the router.

        # Verify that every instrument contains the minimum required keys.
        for ins_name, ins_dict in instruments.items():
            if not isinstance(ins_dict, dict):
                msg = f"{ins_name} is not a dictionary, please provide the necessary instructions for this instrument"
                raise InvalidInstrumentsConfigurationError(msg)

            if "import" not in ins_dict:
                msg = f"{ins_name} is missing its 'import' key, please provide an import path for this instrument"
                raise InvalidInstrumentsConfigurationError(msg)

            if "desc" not in ins_dict:
                msg = f"{ins_name} is missing its 'desc' key, please provide a description for this instrument"
                raise InvalidInstrumentsConfigurationError(msg)

            if "address" not in ins_dict:
                msg = f"{ins_name} is missing its 'address' key, please provide an address for this instrument"
                raise InvalidInstrumentsConfigurationError(msg)

        self.instruments = instruments
        self.instantiated_instruments: dict[str, DeviceDriver] = {}

=======
        self.context: zmq.Context[zmq.Socket[bytes]] | None = None
        self.socket: zmq.Socket[bytes] | None = None
>>>>>>> 2c255595
        self.running = False

    def instantiate_instruments(self) -> None:
        for ins_name, ins_dict in self.instruments.items():
            ins_import = ins_dict.pop("import")
            ins_desc = ins_dict.pop("desc")
            ins_address = ins_dict.pop("address")

            logger.info("Instantiating %s", ins_name)
            try:
                module_name, class_name = ins_import.rsplit(".", 1)
                module = importlib.import_module(module_name)
                class_ = getattr(module, class_name)
            except (ImportError, AttributeError) as e:
                msg = f"Could not import {ins_import}. Please verify the import path for this instrument."
                raise InvalidInstrumentsConfigurationError(msg) from e

            try:
                ins = class_(name=ins_name, desc=ins_desc, address=ins_address, **ins_dict)
                ins.start()
            # FIXME: Figure out what the exception type could be if the instrument cannot be instantiated.
            except Exception as e:
                msg = f"Could not instantiate {ins_import}. Please verify the parameters for this instrument."
                raise InvalidInstrumentsConfigurationError(msg) from e

            self.instantiated_instruments[ins_name] = ins
            logger.info("Successfully instantiated %s", ins_name)

    def start(self) -> None:
        self.instantiate_instruments()

        logger.info("Starting node %s at %s", self.name, self.address)
        self.context = zmq.Context()
        self.socket = self.context.socket(zmq.DEALER)
        self.socket.setsockopt_string(zmq.IDENTITY, self.name)

        try:
            self.socket.connect(self.address)
            reg_packet = create_registration_packet(
                source=self.name, destination=self.router_name, payload=NetworkElementClass.NODE, hops=0
            )
            self.socket.send(pickle.dumps(reg_packet))
            packet = self._listen()
            if packet.intent != PacketIntent.REGISTRATION_ACK:
                msg = f"Registration failed. Packet: {packet}"
                raise RuntimeError(msg)
            logger.info("Node %s is connected to router at %s", self.name, self.address)
            self.running = True
        # TODO: Handle connection error properly.
<<<<<<< HEAD
        except zmq.error.ZMQError as e:
            logger.error("Could not connect to router at %s", self.address)
            raise e

        # FIXME: change this into a context manager.
=======
        except zmq.error.ZMQError:
            logger.exception("Could not connect to router at %s", self.address)
            raise
>>>>>>> 2c255595
        try:
            while self.running:
                packet = self._listen()

                match packet.intent:
                    case PacketIntent.PING:
                        response = self._handle_ping(packet)
                        self.socket.send(pickle.dumps(response))

                    case PacketIntent.DATA:
                        match packet.request:
                            case "GET_DEVICES":
                                response = self._handle_get_devices(packet)
                                self.socket.send(pickle.dumps(response))

                            case "GET_DEVICE_STRUCTURE":
                                response = self._handle_get_device_structure(packet)
                                self.socket.send(pickle.dumps(response))

                    case PacketIntent.CONTROL:
                        response = self._handle_instrument_control(packet)
                        self.socket.send(pickle.dumps(response))

        finally:
            self.socket.close()

    def _listen(self) -> Packet:
        # This should never happen, but mypy complains if the check is not done
        if self.socket is None:
            msg = "Socket is None, cannot listen."
            logger.error(msg)
            raise RuntimeError(msg)

        _, pickled_packet = self.socket.recv_multipart()
        packet = pickle.loads(pickled_packet)
        if packet.destination != self.name:
            # FIXME: This should return an error packet instead of just crashing
            msg = f"Packet intended for {packet.destination} but received by {self.name}. Packet: {packet}"
            raise RuntimeError(msg)

        logger.info("Received packet: %s", packet)
        return packet

    def _handle_ping(self, packet: Packet) -> Packet:
        return Packet(
            intent=PacketIntent.PING, request="PONG", source=self.name, destination=packet.source, payload=None
        )

    def _handle_get_devices(self, packet: Packet) -> Packet:
        ret_instruments = {name: type(ins) for name, ins in self.instantiated_instruments.items()}
        return Packet(
            intent=PacketIntent.DATA,
            request="GET_DEVICES",
            source=self.name,
            destination=packet.source,
            payload=ret_instruments,
        )

    def _handle_get_device_structure(self, packet: Packet) -> Packet:
        if packet.payload not in self.instantiated_instruments:
            return self._create_error_packet(packet.source, f"Instrument '{packet.payload}' not found.")

        ins_name = packet.payload
        if not isinstance(ins_name, str):
            return self._create_error_packet(
                packet.source, f"Payload must be the instrument name as a string, not {type(ins_name)}"
            )

        params = self.instantiated_instruments[ins_name].parameters
        operations = set(self.instantiated_instruments[ins_name].operations.keys())

        payload = {
            "name": self.instantiated_instruments[ins_name].name,
            "desc": self.instantiated_instruments[ins_name].desc,
            "address": self.instantiated_instruments[ins_name].address,
            "parameters": params,
            "operations": operations,
        }

        return Packet(
            intent=PacketIntent.DATA,
            request="GET_DEVICE_STRUCTURE",
            source=self.name,
            destination=packet.source,
            payload=payload,
        )

    def _handle_instrument_control(self, packet: Packet) -> Packet:
        request_parts = packet.request.split(":")
        if len(request_parts) != 3:
            msg = (
                f"CONTROL packets should have a request field with 3 parts divided by a ':', "
                f"not {len(request_parts)}, formatted as: "
                f"<instrument_name>:<OPERATION/PARAMETER/INFO>:<Operation/Parameter name/empty for info>"
            )
            return self._create_error_packet(packet.source, msg)

        ins_name, request_type, request_name = request_parts
        if ins_name not in self.instantiated_instruments:
            return self._create_error_packet(packet.source, f"Instrument '{ins_name}' not found.")

        instrument = self.instantiated_instruments[ins_name]

        if request_type not in ["OPERATION", "PARAMETER", "INFO"]:
            msg = f"Request type must be either 'OPERATION', 'PARAMETER', 'INFO', not {request_type}"
            return self._create_error_packet(packet.source, msg)

        if not isinstance(packet.payload, tuple):
            msg = (
                f"Payload must be a tuple with the arguments and kwargs (have empty args and kwargs "
                f"if not necessary) for the operation or parameter, not {type(packet.payload)}"
            )
            return self._create_error_packet(packet.source, msg)

        args, kwargs = packet.payload

        if request_type == "OPERATION":
            if request_name not in instrument.operations:
                return self._create_error_packet(packet.source, f"Operation '{request_name}' not found in '{ins_name}'")

            try:
                operation_ret = instrument.operations[request_name](*args, **kwargs)
            except Exception as e:
                msg = f"Error executing operation '{request_name}' in '{ins_name}'. Error: {e}"
                return self._create_error_packet(packet.source, msg)

            return self._create_control_packet(packet.source, f"{ins_name}:OPERATION:{request_name}", operation_ret)

        if request_type == "PARAMETER":
            if request_name not in instrument.parameters:
                return self._create_error_packet(packet.source, f"Parameter '{request_name}' not found in '{ins_name}'")

            # Check if this is just reading the parameter or setting it.
            if len(args) == 0 and len(kwargs) == 0:
                try:
                    parameter_ret = getattr(instrument, request_name)
                except AttributeError as e:
                    msg = f"Error reading parameter '{request_name}' in '{ins_name}'. Error: {e}"
                    return self._create_error_packet(packet.source, msg)

                return self._create_control_packet(packet.source, f"{ins_name}:PARAMETER:{request_name}", parameter_ret)

            try:
                setattr(instrument, request_name, *args, **kwargs)
            # TODO: Double check this exception type, I am not entirely sure this would work.
            except AttributeError as e:
                msg = f"Error setting parameter '{request_name}' in '{ins_name}'. Error: {e}"
                return self._create_error_packet(packet.source, msg)

            return self._create_control_packet(packet.source, f"{ins_name}:PARAMETER:{request_name}", "OK")

        if request_type == "INFO":
            return self._create_control_packet(packet.source, f"{ins_name}:INFO", instrument.info())

        msg = f"Something inside node {self.name} went wrong. Check that your packet is correct and try again."
        return self._create_error_packet(packet.source, msg)

    def _create_error_packet(self, destination: str, error_msg: str) -> Packet:
        return Packet(
            intent=PacketIntent.ERROR,
            request="ERROR",
            source=self.name,
            destination=destination,
            payload=error_msg,
        )

    def _create_control_packet(self, destination: str, request: str, payload: Any) -> Packet:
        return Packet(
            intent=PacketIntent.CONTROL,
            request=request,
            source=self.name,
            destination=destination,
            payload=payload,
        )<|MERGE_RESOLUTION|>--- conflicted
+++ resolved
@@ -56,9 +56,8 @@
         self.address = f"tcp://{host}:{port}"
         self.router_name = router_name
 
-<<<<<<< HEAD
-        self.context: zmq.Context | None = None
-        self.socket: zmq.Socket | None = None  # Has the instance of the socket talking to the router.
+        self.context: zmq.Context[zmq.Socket[bytes]] | None = None
+        self.socket: zmq.Socket[bytes] | None = None  # Has the instance of the socket talking to the router.
 
         # Verify that every instrument contains the minimum required keys.
         for ins_name, ins_dict in instruments.items():
@@ -81,10 +80,6 @@
         self.instruments = instruments
         self.instantiated_instruments: dict[str, DeviceDriver] = {}
 
-=======
-        self.context: zmq.Context[zmq.Socket[bytes]] | None = None
-        self.socket: zmq.Socket[bytes] | None = None
->>>>>>> 2c255595
         self.running = False
 
     def instantiate_instruments(self) -> None:
@@ -134,17 +129,9 @@
             logger.info("Node %s is connected to router at %s", self.name, self.address)
             self.running = True
         # TODO: Handle connection error properly.
-<<<<<<< HEAD
-        except zmq.error.ZMQError as e:
-            logger.error("Could not connect to router at %s", self.address)
-            raise e
-
-        # FIXME: change this into a context manager.
-=======
         except zmq.error.ZMQError:
             logger.exception("Could not connect to router at %s", self.address)
             raise
->>>>>>> 2c255595
         try:
             while self.running:
                 packet = self._listen()
